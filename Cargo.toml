[package]
name = "x509-signature"
version = "0.5.0"
authors = ["Parity Technologies <admin@parity.io>", "Demi Marie Obenour <demiobenour@gmail.com>"]
edition = "2018"
license = "MIT OR Apache-2.0"
description = "Low-level X.509 parsing and signature verification library"
repository = "https://github.com/DemiMarie/barebones-x509"
keywords = ["X509", "ASN1", "cryptography", "pki"]

[dependencies]
<<<<<<< HEAD
ring = { version = "0.16.19", default-features = false }
untrusted = "0.7.1"
w = { package = "webpki", version = "0.21.4", optional = true, default-features = false }
r = { package = "rustls", version = "0.18.1", optional = true }
=======
ring = { version = "0.16.20", default-features = false }
untrusted = "0.7.1"
w = { package = "webpki", version = "0.21.4", optional = true, default-features = false }
r = { package = "rustls", version = "0.19.1", optional = true }
>>>>>>> 3880e550

[dev-dependencies]
chrono = "0.4.19"

[features]
default = ["rsa"]
rsa = ["ring/alloc"]
webpki = ["w"]
rustls = ["r", "std"]
std = ["w/std"]
legacy-certificates = []
obsolete-unique-ids = ["legacy-certificates"]

[package.metadata.docs.rs]
rustc-args = ["--cfg", "docsrs"]<|MERGE_RESOLUTION|>--- conflicted
+++ resolved
@@ -9,17 +9,10 @@
 keywords = ["X509", "ASN1", "cryptography", "pki"]
 
 [dependencies]
-<<<<<<< HEAD
-ring = { version = "0.16.19", default-features = false }
-untrusted = "0.7.1"
-w = { package = "webpki", version = "0.21.4", optional = true, default-features = false }
-r = { package = "rustls", version = "0.18.1", optional = true }
-=======
 ring = { version = "0.16.20", default-features = false }
 untrusted = "0.7.1"
 w = { package = "webpki", version = "0.21.4", optional = true, default-features = false }
 r = { package = "rustls", version = "0.19.1", optional = true }
->>>>>>> 3880e550
 
 [dev-dependencies]
 chrono = "0.4.19"
